--- conflicted
+++ resolved
@@ -185,9 +185,6 @@
 Christina Lee
 Albert Mitjans Coma
 Romain Moyard
-<<<<<<< HEAD
+David Wierichs
 Moritz Willmann
-=======
-David Wierichs
->>>>>>> a3397bb3
 Antal Száva