# Copyright 2018-2020 Xanadu Quantum Technologies Inc.

# Licensed under the Apache License, Version 2.0 (the "License");
# you may not use this file except in compliance with the License.
# You may obtain a copy of the License at

#     http://www.apache.org/licenses/LICENSE-2.0

# Unless required by applicable law or agreed to in writing, software
# distributed under the License is distributed on an "AS IS" BASIS,
# WITHOUT WARRANTIES OR CONDITIONS OF ANY KIND, either express or implied.
# See the License for the specific language governing permissions and
# limitations under the License.
"""
Unit tests for the :mod:`pennylane.template.subroutines` module.
Integration tests should be placed into ``test_templates.py``.
"""
# pylint: disable=protected-access,cell-var-from-loop
import pytest
import pennylane as qml
from pennylane import numpy as np

from pennylane.templates.subroutines import (
    Interferometer, 
    ArbitraryUnitary,
    SingleExcitationUnitary,
    DoubleExcitationUnitary,
    UCCSD
)

from pennylane.templates.subroutines.arbitrary_unitary import (
    _all_pauli_words_but_identity,
    _tuple_to_word,
    _n_k_gray_code,
)

# fmt: off
PAULI_WORD_TEST_DATA = [
    (1, ["X", "Y", "Z"]),
    (
        2,
        ["XI", "YI", "ZI", "ZX", "IX", "XX", "YX", "YY", "ZY", "IY", "XY", "XZ", "YZ", "ZZ", "IZ"],
    ),
    (
        3,
        [
            "XII", "YII", "ZII", "ZXI", "IXI", "XXI", "YXI", "YYI", "ZYI", "IYI", "XYI", "XZI", "YZI",
            "ZZI", "IZI", "IZX", "XZX", "YZX", "ZZX", "ZIX", "IIX", "XIX", "YIX", "YXX", "ZXX", "IXX",
            "XXX", "XYX", "YYX", "ZYX", "IYX", "IYY", "XYY", "YYY", "ZYY", "ZZY", "IZY", "XZY", "YZY",
            "YIY", "ZIY", "IIY", "XIY", "XXY", "YXY", "ZXY", "IXY", "IXZ", "XXZ", "YXZ", "ZXZ", "ZYZ",
            "IYZ", "XYZ", "YYZ", "YZZ", "ZZZ", "IZZ", "XZZ", "XIZ", "YIZ", "ZIZ", "IIZ",
        ]
    ),
]

GRAY_CODE_TEST_DATA = [
    (2, 2, [[0, 0], [1, 0], [1, 1], [0, 1]]),
    (2, 3, [[0, 0, 0], [1, 0, 0], [1, 1, 0], [0, 1, 0], [0, 1, 1], [1, 1, 1], [1, 0, 1], [0, 0, 1]]),
    (4, 2, [
        [0, 0], [1, 0], [2, 0], [3, 0], [3, 1], [0, 1], [1, 1], [2, 1], 
        [2, 2], [3, 2], [0, 2], [1, 2], [1, 3], [2, 3], [3, 3], [0, 3]
    ]),
    (3, 3, [
        [0, 0, 0], [1, 0, 0], [2, 0, 0], [2, 1, 0], [0, 1, 0], [1, 1, 0], [1, 2, 0], [2, 2, 0], [0, 2, 0], 
        [0, 2, 1], [1, 2, 1], [2, 2, 1], [2, 0, 1], [0, 0, 1], [1, 0, 1], [1, 1, 1], [2, 1, 1], [0, 1, 1], 
        [0, 1, 2], [1, 1, 2], [2, 1, 2], [2, 2, 2], [0, 2, 2], [1, 2, 2], [1, 0, 2], [2, 0, 2], [0, 0, 2]
    ]),
]
# fmt: on


class TestHelperFunctions:
    """Test the helper functions used in the layers."""

    @pytest.mark.parametrize("n,k,expected_code", GRAY_CODE_TEST_DATA)
    def test_n_k_gray_code(self, n, k, expected_code):
        """Test that _n_k_gray_code produces the Gray code correctly."""
        for expected_word, word in zip(expected_code, _n_k_gray_code(n, k)):
            assert expected_word == word

    @pytest.mark.parametrize("num_wires,expected_pauli_words", PAULI_WORD_TEST_DATA)
    def test_all_pauli_words_but_identity(self, num_wires, expected_pauli_words):
        """Test that the correct Pauli words are returned."""
        for expected_pauli_word, pauli_word in zip(expected_pauli_words, _all_pauli_words_but_identity(num_wires)):
            assert expected_pauli_word == pauli_word

    @pytest.mark.parametrize("tuple,expected_word", [
        ((0,), "I"),
        ((1,), "X"),
        ((2,), "Y"),
        ((3,), "Z"),
        ((0, 0, 0), "III"),
        ((1, 2, 3), "XYZ"),
        ((1, 2, 3, 0, 0, 3, 2, 1), "XYZIIZYX"),
    ])
    def test_tuple_to_word(self, tuple, expected_word):
        assert _tuple_to_word(tuple) == expected_word

class TestInterferometer:
    """Tests for the Interferometer from the pennylane.template.layers module."""

    def test_invalid_mesh_exception(self):
        """Test that Interferometer() raises correct exception when mesh not recognized."""
        dev = qml.device('default.gaussian', wires=1)
        varphi = [0.42342]

        @qml.qnode(dev)
        def circuit(varphi, mesh=None):
            Interferometer(theta=[], phi=[], varphi=varphi, mesh=mesh, wires=0)
            return qml.expval(qml.NumberOperator(0))

        with pytest.raises(ValueError, match="Mesh option"):
            circuit(varphi, mesh='a')

    def test_invalid_mesh_exception(self):
        """Test that Interferometer() raises correct exception when beamsplitter not recognized."""
        dev = qml.device('default.gaussian', wires=1)
        varphi = [0.42342]

        @qml.qnode(dev)
        def circuit(varphi, bs=None):
            Interferometer(theta=[], phi=[], varphi=varphi, beamsplitter=bs, wires=0)
            return qml.expval(qml.NumberOperator(0))

        with pytest.raises(ValueError, match="did not recognize option"):
            circuit(varphi, bs='a')

    def test_clements_beamsplitter_convention(self, tol):
        """test the beamsplitter convention"""
        N = 2
        wires = range(N)

        theta = [0.321]
        phi = [0.234]
        varphi = [0.42342, 0.1121]

        with qml.utils.OperationRecorder() as rec_rect:
            Interferometer(theta, phi, varphi, mesh='rectangular', beamsplitter='clements', wires=wires)

        with qml.utils.OperationRecorder() as rec_tria:
            Interferometer(theta, phi, varphi, mesh='triangular', beamsplitter='clements', wires=wires)

        for rec in [rec_rect, rec_tria]:

            assert len(rec.queue) == 4

            assert isinstance(rec.queue[0], qml.Rotation)
            assert rec.queue[0].parameters == phi

            assert isinstance(rec.queue[1], qml.Beamsplitter)
            assert rec.queue[1].parameters == [theta[0], 0]

            assert isinstance(rec.queue[2], qml.Rotation)
            assert rec.queue[2].parameters == [varphi[0]]

            assert isinstance(rec.queue[3], qml.Rotation)
            assert rec.queue[3].parameters == [varphi[1]]

    def test_one_mode(self, tol):
        """Test that a one mode interferometer correctly gives a rotation gate"""
        varphi = [0.42342]

        with qml.utils.OperationRecorder() as rec:
            Interferometer(theta=[], phi=[], varphi=varphi, wires=0)

        assert len(rec.queue) == 1
        assert isinstance(rec.queue[0], qml.Rotation)
        assert np.allclose(rec.queue[0].parameters, varphi, atol=tol)

    def test_two_mode_rect(self, tol):
        """Test that a two mode interferometer using the rectangular mesh
        correctly gives a beamsplitter+rotation gate"""
        N = 2
        wires = range(N)

        theta = [0.321]
        phi = [0.234]
        varphi = [0.42342, 0.1121]

        with qml.utils.OperationRecorder() as rec:
            Interferometer(theta, phi, varphi, wires=wires)

        isinstance(rec.queue[0], qml.Beamsplitter)
        assert rec.queue[0].parameters == theta+phi

        assert isinstance(rec.queue[1], qml.Rotation)
        assert rec.queue[1].parameters == [varphi[0]]

        assert isinstance(rec.queue[2], qml.Rotation)
        assert rec.queue[2].parameters == [varphi[1]]

    def test_two_mode_triangular(self, tol):
        """Test that a two mode interferometer using the triangular mesh
        correctly gives a beamsplitter+rotation gate"""
        N = 2
        wires = range(N)

        theta = [0.321]
        phi = [0.234]
        varphi = [0.42342, 0.1121]

        with qml.utils.OperationRecorder() as rec:
            Interferometer(theta, phi, varphi, mesh='triangular', wires=wires)

        assert len(rec.queue) == 3

        assert isinstance(rec.queue[0], qml.Beamsplitter)
        assert rec.queue[0].parameters == theta+phi

        assert isinstance(rec.queue[1], qml.Rotation)
        assert rec.queue[1].parameters == [varphi[0]]

        assert isinstance(rec.queue[2], qml.Rotation)
        assert rec.queue[2].parameters == [varphi[1]]

    def test_three_mode(self, tol):
        """Test that a three mode interferometer using either mesh gives the correct gates"""
        N = 3
        wires = range(N)

        theta = [0.321, 0.4523, 0.21321]
        phi = [0.234, 0.324, 0.234]
        varphi = [0.42342, 0.234, 0.1121]

        with qml.utils.OperationRecorder() as rec_rect:
            Interferometer(theta, phi, varphi, wires=wires)

        with qml.utils.OperationRecorder() as rec_tria:
            Interferometer(theta, phi, varphi, wires=wires)

        for rec in [rec_rect, rec_tria]:
            # test both meshes (both give identical results for the 3 mode case).
            assert len(rec.queue) == 6

            expected_bs_wires = [[0, 1], [1, 2], [0, 1]]

            for idx, op in enumerate(rec_rect.queue[:3]):
                assert isinstance(op, qml.Beamsplitter)
                assert op.parameters == [theta[idx], phi[idx]]
                assert op.wires.tolist() == expected_bs_wires[idx]

            for idx, op in enumerate(rec.queue[3:]):
                assert isinstance(op, qml.Rotation)
                assert op.parameters == [varphi[idx]]
                assert op.wires.tolist() == [idx]

    def test_four_mode_rect(self, tol):
        """Test that a 4 mode interferometer using rectangular mesh gives the correct gates"""
        N = 4
        wires = range(N)

        theta = [0.321, 0.4523, 0.21321, 0.123, 0.5234, 1.23]
        phi = [0.234, 0.324, 0.234, 1.453, 1.42341, -0.534]
        varphi = [0.42342, 0.234, 0.4523, 0.1121]

        with qml.utils.OperationRecorder() as rec:
            Interferometer(theta, phi, varphi, wires=wires)

        assert len(rec.queue) == 10

        expected_bs_wires = [[0, 1], [2, 3], [1, 2], [0, 1], [2, 3], [1, 2]]

        for idx, op in enumerate(rec.queue[:6]):
            assert isinstance(op, qml.Beamsplitter)
            assert op.parameters == [theta[idx], phi[idx]]
            assert op.wires.tolist() == expected_bs_wires[idx]

        for idx, op in enumerate(rec.queue[6:]):
            assert isinstance(op, qml.Rotation)
            assert op.parameters == [varphi[idx]]
            assert op.wires.tolist() == [idx]

    def test_four_mode_triangular(self, tol):
        """Test that a 4 mode interferometer using triangular mesh gives the correct gates"""
        N = 4
        wires = range(N)

        theta = [0.321, 0.4523, 0.21321, 0.123, 0.5234, 1.23]
        phi = [0.234, 0.324, 0.234, 1.453, 1.42341, -0.534]
        varphi = [0.42342, 0.234, 0.4523, 0.1121]

        with qml.utils.OperationRecorder() as rec:
            Interferometer(theta, phi, varphi, mesh='triangular', wires=wires)

        assert len(rec.queue) == 10

        expected_bs_wires = [[2, 3], [1, 2], [0, 1], [2, 3], [1, 2], [2, 3]]

        for idx, op in enumerate(rec.queue[:6]):
            assert isinstance(op, qml.Beamsplitter)
            assert op.parameters == [theta[idx], phi[idx]]
            assert op.wires.tolist() == expected_bs_wires[idx]

        for idx, op in enumerate(rec.queue[6:]):
            assert isinstance(op, qml.Rotation)
            assert op.parameters == [varphi[idx]]
            assert op.wires.tolist() == [idx]

    def test_integration(self, tol):
        """test integration with PennyLane and gradient calculations"""
        N = 4
        wires = range(N)
        dev = qml.device('default.gaussian', wires=N)

        sq = np.array([[0.8734294, 0.96854066],
                       [0.86919454, 0.53085569],
                       [0.23272833, 0.0113988 ],
                       [0.43046882, 0.40235136]])

        theta = np.array([3.28406182, 3.0058243, 3.48940764, 3.41419504, 4.7808479, 4.47598146])
        phi = np.array([3.89357744, 2.67721355, 1.81631197, 6.11891294, 2.09716418, 1.37476761])
        varphi = np.array([0.4134863, 6.17555778, 0.80334114, 2.02400747])

        @qml.qnode(dev)
        def circuit(theta, phi, varphi):
            for w in wires:
                qml.Squeezing(sq[w][0], sq[w][1], wires=w)

            Interferometer(theta=theta, phi=phi, varphi=varphi, wires=wires)
            return [qml.expval(qml.NumberOperator(w)) for w in wires]

        res = circuit(theta, phi, varphi)
        expected = np.array([0.96852694, 0.23878521, 0.82310606, 0.16547786])
        assert np.allclose(res, expected, atol=tol)

        # compare the two methods of computing the Jacobian
        jac_A = circuit.jacobian((theta, phi, varphi), method="A")
        jac_F = circuit.jacobian((theta, phi, varphi), method="F")
        assert jac_A == pytest.approx(jac_F, abs=tol)


class TestSingleExcitationUnitary:
    """Tests for the SingleExcitationUnitary template from the pennylane.templates.subroutine module."""

    @pytest.mark.parametrize(
        ("ph", "ref_gates"),
        [
        ([0,2],   [[0 , qml.RX      , [0]  , [-np.pi/2]] , [1 , qml.Hadamard, [2], []],
                   [7 , qml.RX      , [0]  , [ np.pi/2]] , [8 , qml.Hadamard, [2], []],
                   [9 , qml.Hadamard, [0]  , []]         , [10, qml.RX      , [2], [-np.pi/2]],
                   [16, qml.Hadamard, [0]  , []]         , [17, qml.RX      , [2], [ np.pi/2]],
                   [4 , qml.RZ      , [2]  , [np.pi/6]]  , [13, qml.RZ      , [2], [-np.pi/6]]]
                   ),

        ([10,11], [[0 , qml.RX      , [10]  , [-np.pi/2]] , [1 , qml.Hadamard, [11], []],
                   [12, qml.Hadamard, [10]  , []]         , [13, qml.RX      , [11], [ np.pi/2]],
                   [3 , qml.RZ      , [11], [np.pi/6]]    , [10, qml.RZ      , [11], [-np.pi/6]]]
                   ),        

        ([1,4],   [[2 , qml.CNOT, [1,2], []], [3 , qml.CNOT, [2,3], []], [4 , qml.CNOT, [3,4], []],
                   [6 , qml.CNOT, [3,4], []], [7 , qml.CNOT, [2,3], []], [8 , qml.CNOT, [1,2], []],
                   [13, qml.CNOT, [1,2], []], [14, qml.CNOT, [2,3], []], [15, qml.CNOT, [3,4], []],
                   [17, qml.CNOT, [3,4], []], [18, qml.CNOT, [2,3], []], [19, qml.CNOT, [1,2], []]]
                   ),

        ([10,11], [[2 , qml.CNOT, [10,11] , []], [4  , qml.CNOT, [10,11], []],
                   [9 , qml.CNOT, [10,11] , []], [11 , qml.CNOT, [10,11], []]]
                   )        
        ]
    )
    def test_single_ex_unitary_operations(self, ph, ref_gates):
        """Test the correctness of the SingleExcitationUnitary template including the gate count
        and order, the wires each operation acts on and the correct use of parameters 
        in the circuit."""

        sqg = 10
        cnots = 4*(ph[1]-ph[0])
        weight = np.pi/3
        with qml.utils.OperationRecorder() as rec:
            SingleExcitationUnitary(weight, wires=ph)

        assert len(rec.queue) == sqg + cnots            

        for gate in ref_gates:
            idx = gate[0]

            exp_gate = gate[1]
            res_gate = rec.queue[idx]
            assert isinstance(res_gate, exp_gate)

            exp_wires = gate[2]
            res_wires = rec.queue[idx]._wires
            assert res_wires == exp_wires

<<<<<<< HEAD
        assert len(rec.queue) == sqg + cnots
        assert isinstance(res_gate, exp_gate) 
        assert res_wires == qml.wires.Wires(exp_wires)
        assert res_weight == exp_weight
=======
            exp_weight = gate[3]
            res_weight = rec.queue[idx].parameters
            assert res_weight == exp_weight
>>>>>>> 3216a878

    @pytest.mark.parametrize(
        ("weight", "ph", "msg_match"),
        [
            ( 0.2      , [0]         , "expected 2 wires"),
            ( 0.2      , []          , "expected 2 wires"),
            ([0.2, 1.1], [0,2]       , "'weight' must be of shape"),
            ( 0.2      , [3, 1]      , "wires_1 must be greater than wires_0")
        ]
    )
    def test_single_excitation_unitary_exceptions(self, weight, ph, msg_match):
        """Test that SingleExcitationUnitary throws an exception if ``weight`` or 
        ``ph`` parameter has illegal shapes, types or values."""
        dev = qml.device("default.qubit", wires=5)

        def circuit(weight=weight, wires=ph):
            SingleExcitationUnitary(weight=weight, wires=ph)
            return qml.expval(qml.PauliZ(0))

        qnode = qml.QNode(circuit, dev)

        with pytest.raises(ValueError, match=msg_match):
            qnode(weight=weight, wires=ph)

    @pytest.mark.parametrize(
        ("weight", "ph", "expected"),
        [
            ( 2.21375586 , [0, 2], [-0.59956665, 1.        , 0.59956665, -1.]),
            ( -5.93892805, [1, 3], [ 1.        , 0.94132639, -1.       , -0.94132639])
        ]
    )
    def test_integration(self, weight, ph, expected, tol):
        """Test integration with PennyLane and gradient calculations"""

        N = 4
        wires = range(N)
        dev = qml.device('default.qubit', wires=N)

        @qml.qnode(dev)
        def circuit(weight):
            init_state = np.flip(np.array([1,1,0,0]))
            qml.BasisState(init_state, wires=wires)
            SingleExcitationUnitary(weight, wires=ph)

        return [qml.expval(qml.PauliZ(w)) for w in range(N)]

        res = circuit(weight)
        assert np.allclose(res, np.array(expected), atol=tol)

        # compare the two methods of computing the Jacobian
        jac_A = circuit.jacobian((weight), method="A")
        jac_F = circuit.jacobian((weight), method="F")
        assert jac_A == pytest.approx(jac_F, abs=tol)


class TestArbitraryUnitary:
    """Test the ArbitraryUnitary template."""

    def test_correct_gates_single_wire(self):
        """Test that the correct gates are applied on a single wire."""
        weights = np.arange(3, dtype=float)

        with qml.utils.OperationRecorder() as rec:
            ArbitraryUnitary(weights, wires=[0])

        assert all(op.name == "PauliRot" and op.wires.tolist() == [0] for op in rec.queue)

        pauli_words = ["X", "Y", "Z"]

        for i, op in enumerate(rec.queue):
            assert op.params[0] == weights[i]
            assert op.params[1] == pauli_words[i]

    def test_correct_gates_two_wires(self):
        """Test that the correct gates are applied on two wires."""
        weights = np.arange(15, dtype=float)

        with qml.utils.OperationRecorder() as rec:
            ArbitraryUnitary(weights, wires=[0, 1])

        assert all(op.name == "PauliRot" and op.wires.tolist() == [0, 1] for op in rec.queue)

        pauli_words = ["XI", "YI", "ZI", "ZX", "IX", "XX", "YX", "YY", "ZY", "IY", "XY", "XZ", "YZ", "ZZ", "IZ"]

        for i, op in enumerate(rec.queue):
            assert op.params[0] == weights[i]
            assert op.params[1] == pauli_words[i]


class TestDoubleExcitationUnitary:
    """Tests for the DoubleExcitationUnitary template from the pennylane.templates.subroutine module."""

    @pytest.mark.parametrize(
        ("pphh", "ref_gates"),
        [
        ([0,2,4,6],   [[0,  qml.Hadamard, [0], []]        , [1, qml.Hadamard, [2], []],
                       [2,  qml.RX,       [4], [-np.pi/2]], [3, qml.Hadamard, [6], []],
                       [9,  qml.RZ, [6], [np.pi/24]]      ,
                       [15, qml.Hadamard, [0], []]        , [16, qml.Hadamard, [2], []],
                       [17, qml.RX,       [4], [np.pi/2]] , [18, qml.Hadamard, [6], []]]
                   ),
        ([0,1,4,5],   [[15, qml.RX, [0], [-np.pi/2]], [16, qml.Hadamard, [1], []],
                       [17, qml.RX, [4], [-np.pi/2]], [18, qml.RX,       [5], [-np.pi/2]],
                       [22, qml.RZ, [5], [np.pi/24]],
                       [26, qml.RX, [0], [np.pi/2]] , [27, qml.Hadamard, [1], []],
                       [28, qml.RX, [4], [np.pi/2]] , [29, qml.RX,       [5], [np.pi/2]]]
                   ),
        ([1,3,7,11],  [[46, qml.Hadamard, [1], []]         , [47, qml.RX, [3],  [-np.pi/2]],
                       [48, qml.RX      , [7], [-np.pi/2]] , [49, qml.RX, [11], [-np.pi/2]],
                       [57, qml.RZ, [11], [np.pi/24]]      ,
                       [65, qml.Hadamard, [1], []]         , [66, qml.RX, [3] , [np.pi/2]],
                       [67, qml.RX      , [7], [np.pi/2]]  , [68, qml.RX, [11], [np.pi/2]]]
                   ),
        ([2,4,8,10],  [[57, qml.Hadamard, [2], []], [58, qml.Hadamard, [4] , []],
                       [59, qml.Hadamard, [8], []], [60, qml.RX,       [10], [-np.pi/2]],
                       [66, qml.RZ, [10], [np.pi/24]]  ,
                       [72, qml.Hadamard, [2], []], [73, qml.Hadamard, [4], []],
                       [74, qml.Hadamard, [8], []], [75, qml.RX,      [10], [np.pi/2]]]
                   ),
        ([3,5,11,15], [[92,  qml.RX,       [3],  [-np.pi/2]], [93, qml.Hadamard, [5] , []],
                       [94,  qml.Hadamard, [11], []]        , [95, qml.Hadamard, [15], []],
                       [103, qml.RZ, [15], [-np.pi/24]]     ,
                       [111, qml.RX,       [3],  [np.pi/2]] , [112, qml.Hadamard, [5] , []],
                       [113, qml.Hadamard, [11], []]        , [114, qml.Hadamard, [15], []]]
                   ),
        ([4,7,9,10] , [[95,  qml.Hadamard, [4], []]     , [96, qml.RX,       [7],  [-np.pi/2]],
                       [97,  qml.Hadamard, [9], []]     , [98, qml.Hadamard, [10], []],
                       [104, qml.RZ, [10], [-np.pi/24]] ,
                       [110, qml.Hadamard, [4], []]     , [111, qml.RX,       [7] , [np.pi/2]],
                       [112, qml.Hadamard, [9], []]     , [113, qml.Hadamard, [10], []]]
                   ),
        ([5,6,10,12], [[102, qml.RX, [5],  [-np.pi/2]]  , [103, qml.RX,       [6],  [-np.pi/2]],
                       [104, qml.RX, [10], [-np.pi/2]]  , [105, qml.Hadamard, [12], []],
                       [110, qml.RZ, [12], [-np.pi/24]] ,
                       [115, qml.RX, [5],  [np.pi/2]]   , [116, qml.RX,       [6],  [np.pi/2]],
                       [117, qml.RX, [10], [np.pi/2]]   , [118, qml.Hadamard, [12], []]]
                   ),
        ([3,6,17,19], [[147, qml.RX,       [3],  [-np.pi/2]], [148, qml.RX, [6],  [-np.pi/2]],
                       [149, qml.Hadamard, [17], []]        , [150, qml.RX, [19], [-np.pi/2]],
                       [157, qml.RZ, [19], [-np.pi/24]]     ,
                       [164, qml.RX, [3],  [np.pi/2]]       , [165, qml.RX, [6],  [np.pi/2]],
                       [166, qml.Hadamard, [17], []]        , [167, qml.RX, [19], [np.pi/2]]]
                   ),
        ([6,7,8,9]  , [[4, qml.CNOT, [6, 7], []], [5,  qml.CNOT, [7, 8], []], 
                       [6, qml.CNOT, [8, 9], []], [8,  qml.CNOT, [8, 9], []],
                       [9, qml.CNOT, [7, 8], []], [10, qml.CNOT, [6, 7], []]]
                   ),
        ([4,7,8,13] , [[58,  qml.CNOT, [4, 5],   []], [59, qml.CNOT, [5, 6],   []], 
                       [60,  qml.CNOT, [6, 7],   []], [61, qml.CNOT, [7, 8],   []],
                       [62,  qml.CNOT, [8, 9],   []], [63, qml.CNOT, [9, 10],  []],
                       [64,  qml.CNOT, [10, 11], []], [65, qml.CNOT, [11, 12], []],
                       [66,  qml.CNOT, [12,13],  []],
                       [122, qml.CNOT, [12, 13], []], [123, qml.CNOT, [11, 12], []], 
                       [124, qml.CNOT, [10, 11], []], [125, qml.CNOT, [9, 10],  []],
                       [126, qml.CNOT, [8, 9],   []], [127, qml.CNOT, [7, 8],   []],
                       [128, qml.CNOT, [6, 7],   []], [129, qml.CNOT, [5, 6],   []],
                       [130, qml.CNOT, [4,5],    []]]
                   ),
        ]
    )
    def test_double_ex_unitary_operations(self, pphh, ref_gates):
        """Test the correctness of the DoubleExcitationUnitary template including the gate count
        and order, the wires each operation acts on and the correct use of parameters 
        in the circuit."""

        sqg = 72
        cnots = 16*(pphh[1]-pphh[0] + pphh[3]-pphh[2] + 1)
        weight = np.pi/3
        with qml.utils.OperationRecorder() as rec:
            DoubleExcitationUnitary(weight, wires=pphh)

        assert len(rec.queue) == sqg + cnots

        for gate in ref_gates:
            idx = gate[0]

            exp_gate = gate[1]
            res_gate = rec.queue[idx]
            assert isinstance(res_gate, exp_gate)

            exp_wires = gate[2]
            res_wires = rec.queue[idx]._wires
            assert res_wires == exp_wires

<<<<<<< HEAD
        assert len(rec.queue) == sqg + cnots
        assert isinstance(res_gate, exp_gate) 
        assert res_wires == qml.wires.Wires(exp_wires)
        assert res_weight == exp_weight
=======
            exp_weight = gate[3]
            res_weight = rec.queue[idx].parameters
            assert res_weight == exp_weight
>>>>>>> 3216a878

    @pytest.mark.parametrize(
        ("weight", "pphh", "msg_match"),
        [
            ( 0.2      , [0]                  , "expected 4 wires"),
            ( 0.2      , [0, 1]               , "expected 4 wires"),
            ( 0.2      , [0, 1, 2, 3, 4]      , "expected 4 wires"),
            ( 0.2      , []                   , "expected 4 wires"),
            ([0.2, 1.1], [0, 2, 4, 6]         , "'weight' must be of shape"),
            ( 0.2      , [1, 0, 6, 3]         , "wires_3 > wires_2 > wires_1 > wires_0"),
            ( 0.2      , [1, 0, 3, 6]         , "wires_3 > wires_2 > wires_1 > wires_0")
        ]
    )
    def test_double_excitation_unitary_exceptions(self, weight, pphh, msg_match):
        """Test that DoubleExcitationUnitary throws an exception if ``weight`` or 
        ``pphh`` parameter has illegal shapes, types or values."""
        dev = qml.device("default.qubit", wires=10)

        def circuit(weight=weight, wires=None):
            DoubleExcitationUnitary(weight=weight, wires=wires)
            return qml.expval(qml.PauliZ(0))

        qnode = qml.QNode(circuit, dev)

        with pytest.raises(ValueError, match=msg_match):
            qnode(weight=weight, wires=pphh)

    @pytest.mark.parametrize(
        ("weight", "pphh", "expected"),
        [
            (1.34817, [0, 1, 3, 4], [0.22079189, 0.22079189, 1.,         -0.22079189, -0.22079189]),
            (0.84817, [1, 2, 3, 4], [1.,         0.66135688, 0.66135688, -0.66135688, -0.66135688])
        ]
    )
    def test_integration(self, weight, pphh, expected, tol):
        """Test integration with PennyLane and gradient calculations"""

        N = 5
        wires = range(N)
        dev = qml.device('default.qubit', wires=N)

        @qml.qnode(dev)
        def circuit(weight):
            init_state = np.flip(np.array([1,1,0,0,0]))
            qml.BasisState(init_state, wires=wires)
            DoubleExcitationUnitary(weight, wires=pphh)

        return [qml.expval(qml.PauliZ(w)) for w in range(N)]

        res = circuit(weight)
        assert np.allclose(res, np.array(expected), atol=tol)

        # compare the two methods of computing the Jacobian
        jac_A = circuit.jacobian((weight), method="A")
        jac_F = circuit.jacobian((weight), method="F")
        assert jac_A == pytest.approx(jac_F, abs=tol)


class TestUCCSDUnitary:
    """Tests for the UCCSD template from the pennylane.templates.subroutine module."""

    @pytest.mark.parametrize(
        ("ph", "pphh", "weights", "ref_gates"),
        [
          ([[0, 2]], [], np.array([3.815]),
             [ [0, qml.BasisState, [0, 1, 2, 3, 4, 5], [np.array([0, 0, 0, 0, 1, 1])]],
               [1, qml.RX,         [0],        [-np.pi/2]],
               [5, qml.RZ,         [2],        [1.9075]],
               [6, qml.CNOT,       [1, 2],     []] ]),

          ([[0, 2], [1, 3]], [], np.array([3.815, 4.866]),
             [ [2,  qml.Hadamard, [2],    []],
               [8,  qml.RX,       [0],    [np.pi/2]],
               [12, qml.CNOT,     [0, 1], []],
               [23, qml.RZ,       [3],    [2.433]],
               [24, qml.CNOT,     [2, 3], []],
               [26, qml.RX,       [1],    [np.pi/2]] ]),

          ([], [[0, 1, 2, 5]], np.array([3.815]),
             [ [3,   qml.RX,       [2],    [-np.pi/2]],
               [29,  qml.RZ,       [5],    [0.476875]],
               [73,  qml.Hadamard, [0],    []],
               [150, qml.RX,       [1],    [np.pi/2]],
               [88,  qml.CNOT,     [3, 4], []],
               [121, qml.CNOT,     [2, 3], []] ]),

          ([], [[0, 1, 2, 3], [0, 1, 4, 5]], np.array([3.815, 4.866]),
             [ [4,   qml.Hadamard, [3],    []],
               [16,  qml.RX,       [0],    [-np.pi/2]],
               [38,  qml.RZ,       [3],    [0.476875]],
               [78,  qml.Hadamard, [2],    []],
               [107, qml.RX,       [1],    [-np.pi/2]],
               [209, qml.Hadamard, [4],    []],
               [218, qml.RZ,       [5],    [-0.60825]],
               [82,  qml.CNOT,     [2, 3], []],
               [159, qml.CNOT,     [4, 5], []] ]),

          ([[0, 4], [1, 3]], [[0, 1, 2, 3], [0, 1, 4, 5]], np.array([3.815, 4.866, 1.019, 0.639]),
             [ [16,  qml.RX,       [0],    [-np.pi/2]],
               [47,  qml.Hadamard, [1],    []],
               [74,  qml.Hadamard, [2],    []],
               [83,  qml.RZ,       [3],    [-0.127375]],
               [134, qml.RX,       [4],    [np.pi/2]],
               [158, qml.RZ,       [5],    [0.079875]],
               [188, qml.RZ,       [5],    [-0.079875]],
               [96,  qml.CNOT,     [1, 2], []],
               [235, qml.CNOT,     [1, 4], []] ])
        ]
    )
    def test_uccsd_operations(self, ph, pphh, weights, ref_gates):
        """Test the correctness of the UCCSD template including the gate count
        and order, the wires the operation acts on and the correct use of parameters 
        in the circuit."""

        sqg = 10*len(ph) + 72*len(pphh)

        cnots = 0
        for i_ph in ph:
            cnots += 4*(i_ph[1]-i_ph[0])

        for i_pphh in pphh:
            cnots += 16*(i_pphh[1]-i_pphh[0] + i_pphh[3]-i_pphh[2] + 1)
        N = 6
        wires = range(N)

        ref_state = np.array([1, 1, 0, 0, 0, 0])

        with qml.utils.OperationRecorder() as rec:
            UCCSD(weights, wires, ph=ph, pphh=pphh, init_state=ref_state)

        assert len(rec.queue) == sqg + cnots + 1

        for gate in ref_gates:
            idx = gate[0]

            exp_gate = gate[1]
            res_gate = rec.queue[idx]
            assert isinstance(res_gate, exp_gate)

            exp_wires = gate[2]
            res_wires = rec.queue[idx]._wires
            assert res_wires == qml.wires.Wires(range(0, 6))

            exp_weight = gate[3]
            res_weight = rec.queue[idx].parameters
            if exp_gate != qml.BasisState:
                assert res_weight == exp_weight
            else:
                assert np.allclose(res_weight, exp_weight)

    @pytest.mark.parametrize(
        ("weights", "ph", "pphh", "init_state", "msg_match"),
        [
            ( np.array([-2.8]), [[0, 2]], [], [1, 1, 0, 0],
             "'init_state' must be a Numpy array"),

            ( np.array([-2.8]), [[0, 2]], [], (1, 1, 0, 0),
             "'init_state' must be a Numpy array"),

            ( np.array([-2.8]), [[0, 2]], [], np.array([1.2, 1, 0, 0]),
             "Elements of 'init_state' must be integers"),

            ( np.array([-2.8]), [], [], np.array([1, 1, 0, 0]),
             "'ph' and 'pphh' lists can not be both empty"),

            ( np.array([-2.8]), None, None, np.array([1, 1, 0, 0]),
             "'ph' and 'pphh' lists can not be both empty"),

            ( np.array([-2.8]), None, [[0, 1, 2, 3]], np.array([1, 1, 0, 0]),
             "'ph' must be a list"),

            ( np.array([-2.8, 1.6]), [0, [1, 2]], [], np.array([1, 1, 0, 0]),
             "Each element of 'ph' must be a list"),

            ( np.array([-2.8, 1.6]), [["a", 3], [1, 2]], [], np.array([1, 1, 0, 0]),
             "Each element of 'ph' must be a list of integers"),

            ( np.array([-2.8, 1.6]), [[1.4, 3], [1, 2]], [], np.array([1, 1, 0, 0]),
             "Each element of 'ph' must be a list of integers"),

            ( np.array([-2.8]), [[0, 2]], None, np.array([1, 1, 0, 0]),
             "'pphh' must be a list"),

            ( np.array([-2.8, 1.6]), [], [0, [1, 2, 3, 4]], np.array([1, 1, 0, 0]),
             "Each element of 'pphh' must be a list"),

            ( np.array([-2.8, 1.6]), [], [[0, 1, "a", 3], [1, 2, 3, 4]], np.array([1, 1, 0, 0]),
             "Each element of 'pphh' must be a list of integers"),

            ( np.array([-2.8, 1.6]), [], [[0, 1, 1.4, 3], [1, 2, 3, 4]], np.array([1, 1, 0, 0]),
             "Each element of 'pphh' must be a list of integers"),

            ( np.array([-2.8]), [[0, 2]], [], np.array([1, 1, 0, 0, 0]),
             "'init_state' must be of shape"),

            ( np.array([-2.8, 1.6]), [[0, 2], [1, 3, 4]], [], np.array([1, 1, 0, 0]),
             "Elements of 'ph' must be of shape"),

            ( np.array([-2.8, 1.6]), [[0, 2]], [[0, 1, 2,]], np.array([1, 1, 0, 0]),
             "Elements of 'pphh' must be of shape"),

            ( np.array([-2.8, 1.6]), [[0, 2]], [], np.array([1, 1, 0, 0]),
             "'weights' must be of shape"),

            ( np.array([-2.8, 1.6]), [], [[0, 1, 2, 3]], np.array([1, 1, 0, 0]),
             "'weights' must be of shape"),

            ( np.array([-2.8, 1.6]), [[0, 2], [1, 3]], [[0, 1, 2, 3]], np.array([1, 1, 0, 0]),
             "'weights' must be of shape")
        
        ]
    )
    def test_uccsd_xceptions(self, weights, ph, pphh, init_state, msg_match):
        """Test that UCCSD throws an exception if the parameters have illegal
        shapes, types or values."""
        N=4
        wires = range(4)
        dev = qml.device("default.qubit", wires=N)

        def circuit(weights=weights, wires=wires, ph=ph, pphh=pphh, init_state=init_state):
            UCCSD(weights=weights, wires=wires, ph=ph, pphh=pphh, init_state=init_state)
            return qml.expval(qml.PauliZ(0))

        qnode = qml.QNode(circuit, dev)

        with pytest.raises(ValueError, match=msg_match):
            qnode(weights=weights, wires=wires, ph=ph, pphh=pphh, init_state=init_state)

    @pytest.mark.parametrize(
        ("weights", "ph", "pphh", "expected"),
        [
            (np.array([3.90575761, -1.89772083, -1.36689032]),
             [[0, 2], [1, 3]], [0, 1, 2, 3],
             [-0.14619406, -0.06502792, 0.14619406, 0.06502792])
        ]
    )
    def test_integration(self, weights, ph, pphh, expected, tol):
        """Test integration with PennyLane and gradient calculations"""

        N = 4
        wires = range(N)
        dev = qml.device('default.qubit', wires=N)

        w_ph_0 = weights[0]
        w_ph_1 = weights[1]
        w_pphh = weights[2]

        @qml.qnode(dev)
        def circuit(w_ph_0, w_ph_1, w_pphh):
        	UCCSD(weights, wires, ph=ph, pphh=pphh, init_state=np.array([1, 1, 0, 0]))

        return [qml.expval(qml.PauliZ(w)) for w in range(N)]

        res = circuit(w_ph_0, w_ph_1, w_pphh)
        assert np.allclose(res, np.array(expected), atol=tol)

        # compare the two methods of computing the Jacobian
        jac_A = circuit.jacobian((w_ph_0, w_ph_1, w_pphh), method="A")
        jac_F = circuit.jacobian((w_ph_0, w_ph_1, w_pphh), method="F")
        assert jac_A == pytest.approx(jac_F, abs=tol)<|MERGE_RESOLUTION|>--- conflicted
+++ resolved
@@ -382,16 +382,9 @@
             res_wires = rec.queue[idx]._wires
             assert res_wires == exp_wires
 
-<<<<<<< HEAD
-        assert len(rec.queue) == sqg + cnots
-        assert isinstance(res_gate, exp_gate) 
-        assert res_wires == qml.wires.Wires(exp_wires)
-        assert res_weight == exp_weight
-=======
             exp_weight = gate[3]
             res_weight = rec.queue[idx].parameters
             assert res_weight == exp_weight
->>>>>>> 3216a878
 
     @pytest.mark.parametrize(
         ("weight", "ph", "msg_match"),
@@ -576,16 +569,9 @@
             res_wires = rec.queue[idx]._wires
             assert res_wires == exp_wires
 
-<<<<<<< HEAD
-        assert len(rec.queue) == sqg + cnots
-        assert isinstance(res_gate, exp_gate) 
-        assert res_wires == qml.wires.Wires(exp_wires)
-        assert res_weight == exp_weight
-=======
             exp_weight = gate[3]
             res_weight = rec.queue[idx].parameters
             assert res_weight == exp_weight
->>>>>>> 3216a878
 
     @pytest.mark.parametrize(
         ("weight", "pphh", "msg_match"),
