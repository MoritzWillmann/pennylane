# Copyright 2018-2021 Xanadu Quantum Technologies Inc.

# Licensed under the Apache License, Version 2.0 (the "License");
# you may not use this file except in compliance with the License.
# You may obtain a copy of the License at

#     http://www.apache.org/licenses/LICENSE-2.0

# Unless required by applicable law or agreed to in writing, software
# distributed under the License is distributed on an "AS IS" BASIS,
# WITHOUT WARRANTIES OR CONDITIONS OF ANY KIND, either express or implied.
# See the License for the specific language governing permissions and
# limitations under the License.
"""
This subpackage provides the functionality to perform differentiable Hartree-Fock calculations.
"""
from .basis_data import *
from .basis_set import *
<<<<<<< HEAD
from .hamiltonian import generate_electron_integrals
=======
from .hartree_fock import generate_scf, hf_energy, nuclear_energy
>>>>>>> 3c714e4d
from .integrals import (
    contracted_norm,
    electron_repulsion,
    expansion,
    gaussian_kinetic,
    gaussian_overlap,
    generate_attraction,
    generate_kinetic,
    generate_overlap,
    generate_repulsion,
    nuclear_attraction,
    primitive_norm,
)
from .matrices import (
    generate_attraction_matrix,
    generate_core_matrix,
    generate_kinetic_matrix,
    generate_overlap_matrix,
    generate_repulsion_tensor,
    molecular_density_matrix,
)
from .molecule import *<|MERGE_RESOLUTION|>--- conflicted
+++ resolved
@@ -16,11 +16,8 @@
 """
 from .basis_data import *
 from .basis_set import *
-<<<<<<< HEAD
 from .hamiltonian import generate_electron_integrals
-=======
 from .hartree_fock import generate_scf, hf_energy, nuclear_energy
->>>>>>> 3c714e4d
 from .integrals import (
     contracted_norm,
     electron_repulsion,
