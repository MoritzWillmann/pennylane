# Copyright 2018-2020 Xanadu Quantum Technologies Inc.

# Licensed under the Apache License, Version 2.0 (the "License");
# you may not use this file except in compliance with the License.
# You may obtain a copy of the License at

#     http://www.apache.org/licenses/LICENSE-2.0

# Unless required by applicable law or agreed to in writing, software
# distributed under the License is distributed on an "AS IS" BASIS,
# WITHOUT WARRANTIES OR CONDITIONS OF ANY KIND, either express or implied.
# See the License for the specific language governing permissions and
# limitations under the License.
"""
This subpackage contains various quantum tapes, which track, queue,
validate, execute, and differentiate quantum circuits.
"""
from .circuit_graph import NewCircuitGraph
from .tape import QuantumTape
from .qubit_param_shift import QubitParamShiftTape
<<<<<<< HEAD
from .rev import ReversibleTape
=======
from .cv_param_shift import CVParamShiftTape
>>>>>>> 63f2256a
from .qnode import QNode, qnode<|MERGE_RESOLUTION|>--- conflicted
+++ resolved
@@ -18,9 +18,6 @@
 from .circuit_graph import NewCircuitGraph
 from .tape import QuantumTape
 from .qubit_param_shift import QubitParamShiftTape
-<<<<<<< HEAD
+from .cv_param_shift import CVParamShiftTape
 from .rev import ReversibleTape
-=======
-from .cv_param_shift import CVParamShiftTape
->>>>>>> 63f2256a
 from .qnode import QNode, qnode