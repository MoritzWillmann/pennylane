--- conflicted
+++ resolved
@@ -196,11 +196,7 @@
         >>> op = qml.RX(0.2, wires=[0])
         >>> op.name # returns the operation name
         "RX"
-<<<<<<< HEAD
-        >>> op.wires # returns the Wires
-=======
         >>> op.wires # returns a Wires object representing the wires that the operation acts on
->>>>>>> 57a9e94c
         [0]
         >>> op.parameters # returns a list of parameters
         [0.2]
@@ -230,13 +226,8 @@
         Returns:
             Wires: all wires activated by the specified operators
         """
-<<<<<<< HEAD
-        wires = []
-        for op in operators:
-            wires.extend(op.wires)
-=======
+
         list_of_wires = [op.wires for op in operators]
->>>>>>> 57a9e94c
 
         return Wires.all_wires(list_of_wires)
 
